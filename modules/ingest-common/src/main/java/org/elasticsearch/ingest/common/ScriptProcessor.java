/*
 * Licensed to Elasticsearch under one or more contributor
 * license agreements. See the NOTICE file distributed with
 * this work for additional information regarding copyright
 * ownership. Elasticsearch licenses this file to you under
 * the Apache License, Version 2.0 (the "License"); you may
 * not use this file except in compliance with the License.
 * You may obtain a copy of the License at
 *
 *    http://www.apache.org/licenses/LICENSE-2.0
 *
 * Unless required by applicable law or agreed to in writing,
 * software distributed under the License is distributed on an
 * "AS IS" BASIS, WITHOUT WARRANTIES OR CONDITIONS OF ANY
 * KIND, either express or implied.  See the License for the
 * specific language governing permissions and limitations
 * under the License.
 */

package org.elasticsearch.ingest.common;

import java.util.HashMap;
import java.util.Map;

import org.elasticsearch.common.Strings;
import org.elasticsearch.ingest.AbstractProcessor;
import org.elasticsearch.ingest.IngestDocument;
import org.elasticsearch.ingest.Processor;
import org.elasticsearch.script.CompiledScript;
import org.elasticsearch.script.ExecutableScript;
import org.elasticsearch.script.Script;
import org.elasticsearch.script.ScriptContext;
import org.elasticsearch.script.ScriptService;

import static java.util.Collections.emptyMap;
import static org.elasticsearch.common.Strings.hasLength;
import static org.elasticsearch.ingest.ConfigurationUtils.newConfigurationException;
import static org.elasticsearch.ingest.ConfigurationUtils.readOptionalStringProperty;
import static org.elasticsearch.ingest.ConfigurationUtils.readStringProperty;
import static org.elasticsearch.script.ScriptService.ScriptType.FILE;
import static org.elasticsearch.script.ScriptService.ScriptType.INLINE;
import static org.elasticsearch.script.ScriptService.ScriptType.STORED;

/**
 * Processor that adds new fields with their corresponding values. If the field is already present, its value
 * will be replaced with the provided one.
 */
public final class ScriptProcessor extends AbstractProcessor {

    public static final String TYPE = "script";

    private final Script script;
    private final ScriptService scriptService;
    private final String field;

    ScriptProcessor(String tag, Script script, ScriptService scriptService, String field)  {
        super(tag);
        this.script = script;
        this.scriptService = scriptService;
        this.field = field;
    }

    @Override
    public void execute(IngestDocument document) {
        Map<String, Object> vars = new HashMap<>();
        vars.put("ctx", document.getSourceAndMetadata());
        CompiledScript compiledScript = scriptService.compile(script, ScriptContext.Standard.INGEST, emptyMap());
        ExecutableScript executableScript = scriptService.executable(compiledScript, vars);
        Object value = executableScript.run();
        if (field != null) {
            document.setFieldValue(field, value);
        }
    }

    @Override
    public String getType() {
        return TYPE;
    }

<<<<<<< HEAD
    public static final class Factory extends AbstractProcessorFactory {
=======
    public static final class Factory implements Processor.Factory {
>>>>>>> d24cc65c

        private final ScriptService scriptService;

        public Factory(ScriptService scriptService) {
            this.scriptService = scriptService;
        }

        @Override
<<<<<<< HEAD
        public ScriptProcessor doCreate(Map<String, Processor.Factory> registry, String processorTag,
                                        Map<String, Object> config) throws Exception {
=======
        public ScriptProcessor create(String processorTag, Map<String, Object> config) throws Exception {
>>>>>>> d24cc65c
            String field = readOptionalStringProperty(TYPE, processorTag, config, "field");
            String lang = readStringProperty(TYPE, processorTag, config, "lang");
            String inline = readOptionalStringProperty(TYPE, processorTag, config, "inline");
            String file = readOptionalStringProperty(TYPE, processorTag, config, "file");
            String id = readOptionalStringProperty(TYPE, processorTag, config, "id");

            boolean containsNoScript = !hasLength(file) && !hasLength(id) && !hasLength(inline);
            if (containsNoScript) {
                throw newConfigurationException(TYPE, processorTag, null, "Need [file], [id], or [inline] parameter to refer to scripts");
            }

            boolean moreThanOneConfigured = (Strings.hasLength(file) && Strings.hasLength(id)) ||
                (Strings.hasLength(file) && Strings.hasLength(inline)) || (Strings.hasLength(id) && Strings.hasLength(inline));
            if (moreThanOneConfigured) {
                throw newConfigurationException(TYPE, processorTag, null, "Only one of [file], [id], or [inline] may be configured");
            }

            final Script script;
            if (Strings.hasLength(file)) {
                script = new Script(file, FILE, lang, emptyMap());
            } else if (Strings.hasLength(inline)) {
                script = new Script(inline, INLINE, lang, emptyMap());
            } else if (Strings.hasLength(id)) {
                script = new Script(id, STORED, lang, emptyMap());
            } else {
                throw newConfigurationException(TYPE, processorTag, null, "Could not initialize script");
            }

            return new ScriptProcessor(processorTag, script, scriptService, field);
        }
    }
}<|MERGE_RESOLUTION|>--- conflicted
+++ resolved
@@ -77,11 +77,7 @@
         return TYPE;
     }
 
-<<<<<<< HEAD
-    public static final class Factory extends AbstractProcessorFactory {
-=======
     public static final class Factory implements Processor.Factory {
->>>>>>> d24cc65c
 
         private final ScriptService scriptService;
 
@@ -90,12 +86,8 @@
         }
 
         @Override
-<<<<<<< HEAD
-        public ScriptProcessor doCreate(Map<String, Processor.Factory> registry, String processorTag,
-                                        Map<String, Object> config) throws Exception {
-=======
-        public ScriptProcessor create(String processorTag, Map<String, Object> config) throws Exception {
->>>>>>> d24cc65c
+        public ScriptProcessor create(Map<String, Processor.Factory> registry, String processorTag,
+                                      Map<String, Object> config) throws Exception {
             String field = readOptionalStringProperty(TYPE, processorTag, config, "field");
             String lang = readStringProperty(TYPE, processorTag, config, "lang");
             String inline = readOptionalStringProperty(TYPE, processorTag, config, "inline");
